[package]
name = "neothesia"
version = "0.1.0"
authors = ["Poly <marynczak.bartlomiej@gmail.com>"]
edition = "2018"

[features]
default = ["compile_shader"]
compile_shader = []
record=[]

[dependencies]
zerocopy = "0.3.0"
futures = "0.3.5"

winit = { version="0.22.2" }

<<<<<<< HEAD
wgpu = "0.5"
wgpu_glyph = "0.8"
=======
wgpu = "0.5.2"
wgpu_glyph = "0.9.0"
>>>>>>> dd1e95fd


log = "0.4"
env_logger = "0.7.1"

nfd2 = "0.2.1"

lib_midi = {path="./lib_midi"}
midir = "0.6.2"

iced = {git="https://github.com/hecrj/iced.git"} 
iced_winit = {git="https://github.com/hecrj/iced.git"} 
iced_native = {git="https://github.com/hecrj/iced.git"} 
iced_wgpu = {git="https://github.com/hecrj/iced.git"} 

# js-sys = { git = "https://github.com/rustwasm/wasm-bindgen" }
# web-sys = { git = "https://github.com/rustwasm/wasm-bindgen" }
# wasm-bindgen = { git = "https://github.com/rustwasm/wasm-bindgen" }
# wasm-bindgen-futures = { git = "https://github.com/rustwasm/wasm-bindgen" }
# console_error_panic_hook = "0.1.6"
# console_log = "0.2.0"

[build-dependencies]
glsl-to-spirv = "0.1"


# [patch.crates-io]
# wgpu = {git ="https://github.com/gfx-rs/wgpu-rs.git"}
# wasm-bindgen = { git = "https://github.com/rustwasm/wasm-bindgen" }
# wasm-bindgen-futures = { git = "https://github.com/rustwasm/wasm-bindgen" }
# web-sys = { git = "https://github.com/rustwasm/wasm-bindgen" }
# js-sys = { git = "https://github.com/rustwasm/wasm-bindgen" }<|MERGE_RESOLUTION|>--- conflicted
+++ resolved
@@ -15,13 +15,8 @@
 
 winit = { version="0.22.2" }
 
-<<<<<<< HEAD
-wgpu = "0.5"
-wgpu_glyph = "0.8"
-=======
 wgpu = "0.5.2"
 wgpu_glyph = "0.9.0"
->>>>>>> dd1e95fd
 
 
 log = "0.4"
